﻿// ***********************************************************************
// Assembly         : Pedantic.Chess
// Author           : JoAnn D. Peeler
// Created          : 03-12-2023
//
// Last Modified By : JoAnn D. Peeler
// Last Modified On : 03-27-2023
// ***********************************************************************
// <copyright file="BasicSearch.cs" company="Pedantic.Chess">
//     Copyright (c) . All rights reserved.
// </copyright>
// <summary>
//     Define the <c>BasicSearch</c> class that implement the Principal
//     Variation search.
// </summary>
// ***********************************************************************

using System.Diagnostics;
using System.Text.RegularExpressions;
using Pedantic.Genetics;
using Pedantic.Utilities;

namespace Pedantic.Chess
{
    public sealed class BasicSearch
    {
        public const int CHECK_TC_NODES_MASK = 127;
        internal const int WAIT_TIME = 50;
        public BasicSearch(Board board, TimeControl time, int maxSearchDepth, long maxNodes = long.MaxValue - 100, bool randomSearch = false) 
        {
            this.board = board;
            this.time = time;
            this.maxSearchDepth = maxSearchDepth;
            this.maxNodes = maxNodes;
            Depth = 0;
            PV = Array.Empty<ulong>();
            Score = 0;
            NodesVisited = 0L;
            evaluation = new Evaluation(true, randomSearch, true);
            startDateTime = DateTime.Now;
        }

        public void Search()
        {
            string location = "0";
            string position = board.ToFenString();
            try
            {
                Engine.Color = board.SideToMove;
                Depth = 0;
                long startNodes = 0;
                ulong? ponderMove = null;
                bool oneLegalMove = board.OneLegalMove(out ulong bestMove);
                Eval.CalcMaterialAdjustment(board);
                bool inCheck = board.IsChecked();
                Score = Quiesce(-Constants.INFINITE_WINDOW, Constants.INFINITE_WINDOW, 0, inCheck);
                location = "1";
                while (++Depth <= maxSearchDepth && time.CanSearchDeeper() && (!IsCheckmate(Score, out int mateIn) ||
                                                                               (Arith.Abs(mateIn) << 1) +
                                                                               (Arith.Abs(mateIn) >> 1) + 2 >= Depth))
                {
                    time.StartInterval();
                    history.Rescale();
                    UpdateTtWithPv(PV, Depth);
                    int iAlpha = 0, iBeta = 0, result, alpha, beta;
                    seldepth = Depth;
                    location = "2";
                    do
                    {
                        alpha = Window[iAlpha] == Constants.INFINITE_WINDOW
                            ? -Constants.INFINITE_WINDOW
                            : Score - Window[iAlpha];
                        location = "3";
                        beta = Window[iBeta] == Constants.INFINITE_WINDOW
                            ? Constants.INFINITE_WINDOW
                            : Score + Window[iBeta];
                        location = "4";
                        result = SearchRoot(alpha, beta, Depth, inCheck);
                        location = "5";
                        if (wasAborted)
                        {
                            break;
                        }

                        if (result <= alpha)
                        {
                            ++iAlpha;
                        }
                        else if (result >= beta)
                        {
                            ++iBeta;
                        }

                    } while (result <= alpha || result >= beta);

                    location = "6";
                    if (wasAborted)
                    {
                        break;
                    }

                    if (CollectStats)
                    {
                        stats.Add(new ChessStats()
                        {
                            Phase = board.Phase.ToString(),
                            Depth = Depth,
                            NodesVisited = NodesVisited - startNodes
                        });
                    }

                    location = "7";
                    startNodes = NodesVisited;
                    Score = result;
                    ReportSearchResults(ref bestMove, ref ponderMove);
                    location = "8";
                    if (Depth == 5 && oneLegalMove)
                    {
                        break;
                    }
                }

                // If program was pondering next move and the search loop was exited for 
                // reasons not due to the client telling us to stop, then sleep until 
                // we get a stop from the client (i.e. Engine will change the Infinite
                // property to false resulting in CanSearchDeeper returning false.)
                if (Pondering)
                {
                    location = "9";
                    bool waiting = false;
                    while (time.Infinite && !wasAborted)
                    {
                        waiting = true;
                        Thread.Sleep(WAIT_TIME);
                    }

                    location = "10";
                    if (waiting)
                    {
                        ReportSearchResults(ref bestMove, ref ponderMove);
                    }

                    location = "11";
                }

                if (TryGetCpuLoad(startDateTime, out int cpuLoad))
                {
                    Uci.Usage(TtTran.Usage, cpuLoad);
                }

                location = "12";
                Uci.BestMove(bestMove, CanPonder ? ponderMove : null);
                location = "13";
            }
            catch (Exception ex)
            {
                string msg =
                    $"Search: Unexpected exception occurred at location '{location}' and at position '{position}'.";
                Console.Error.WriteLine(msg);
                Console.Error.WriteLine(ex.ToString());
                Uci.Log(msg);
                Util.TraceError(ex.ToString());
                throw;
            }
        }

        public int SearchRoot(int alpha, int beta, int depth, bool inCheck)
        {
            int originalAlpha = alpha;
            depth = Arith.Min(depth, 63);
            InitPv(0);
            
            int X = CalcExtension(inCheck);

            NodesVisited++;

            if (MustAbort || wasAborted)
            {
                wasAborted = true;
                return 0;
            }

            int expandedNodes = 0;
            bool raisedAlpha = false;
            history.SideToMove = board.SideToMove;
            MoveList moveList = GetMoveList();
            ulong bestMove = 0ul;

            foreach (ulong move in board.Moves(0, killerMoves, history, moveList))
            {
                if (!board.MakeMoveNs(move))
                {
                    continue;
                }

                expandedNodes++;
                if (startReporting || (DateTime.Now - startDateTime).TotalMilliseconds >= 1000)
                {
                    startReporting = true;
                    Uci.CurrentMove(depth, move, expandedNodes);
                }

                bool checkingMove = board.IsChecked();
                bool isQuiet = Move.IsQuiet(move);
                bool badCapture = Move.IsCapture(move) && Move.GetScore(move) == Constants.BAD_CAPTURE;
                bool interesting = inCheck || checkingMove || (!isQuiet && !badCapture) || !raisedAlpha;

                int R = 0;
                if (!interesting && !killerMoves.Exists(0, move))
                {
                    R = LMR[Arith.Min(depth, 31)][Arith.Min(expandedNodes - 1, 63)];
                }

                if (X > 0 && R > 0)
                {
                    R--;
                }

                int score;
                for (;;)
                {
                    if (!raisedAlpha)
                    {
                        score = -Search(-beta, -alpha, depth + X - 1, 1, checkingMove);
                    }
                    else
                    {
                        score = -Search(-alpha - 1, -alpha, Arith.Max(depth + X - R - 1, 0), 1, checkingMove, isPv: false);
                        if (score > alpha)
                        {
                            score = -Search(-beta, -alpha, Arith.Max(depth + X - R - 1, 0), 1, checkingMove, true, R == 0);
                        }
                    }

                    if (R > 0 && score > alpha)
                    {
                        R = 0;
                    }
                    else
                    {
                        break;
                    }
                }

                board.UnmakeMoveNs();

                if (wasAborted)
                {
                    break;
                }

                if (score > alpha)
                {
                    raisedAlpha = true;
                    alpha = score;
                    bestMove = move;

                    if (score >= beta)
                    {
                        if (Move.IsQuiet(move))
                        {
                            killerMoves.Add(move, 0);
                            history.Update(Move.GetFrom(move), Move.GetTo(move), depth);
                        }

                        break;
                    }

                    MergePv(0, move);
                }
            }

            ReturnMoveList(moveList);

            if (wasAborted)
            {
                return 0;
            }

            if (expandedNodes == 0)
            {
                return inCheck ? -Constants.CHECKMATE_SCORE : 0;
            }

            TtTran.Add(board.Hash, depth, 0, originalAlpha, beta, alpha, bestMove);
            return alpha;
        }

        public int Search(int alpha, int beta, int depth, int ply, bool inCheck, bool canNull = true, bool isPv = true)
        {
            int originalAlpha = alpha;
            depth = Arith.Min(depth, 63);
            InitPv(ply);

            if (ply >= Constants.MAX_PLY - 1)
            {
                return evaluation.Compute(board, alpha, beta);
            }

            var repeated = board.PositionRepeated();
            if (repeated.Repeated)
            {
                return Contempt;
            }

            // This is a trick from CPW-Engine which I do not understand
            // but I leave the code here anyways.
            alpha = Arith.Max(alpha, -Constants.CHECKMATE_SCORE + ply - 1);
            beta = Arith.Min(beta, Constants.CHECKMATE_SCORE - ply);

            if (alpha >= beta)
            {
                return alpha;
            }

            if (TtTran.TryGetScore(board.Hash, depth, ply, ref alpha, ref beta, out int score, out ulong bestMove))
            { 
                return score;
            }

            int X = CalcExtension(inCheck);
            if (depth + X <= 0)
            {
                return Quiesce(alpha, beta, ply, inCheck);
            }

            NodesVisited++;
            seldepth = Arith.Max(seldepth, ply);

            if (MustAbort || wasAborted)
            {
                wasAborted = true;
                return 0;
            }

            int eval = evaluation.Compute(board, alpha, beta);
            bool canPrune = false;

            if (!inCheck && !isPv)
            {
                // static null move pruning
                if (depth <= 2)
                {
                    int evalWithMargin = eval - depth * Constants.STATIC_NULL_MOVE_MARGIN;
                    if (evalWithMargin >= beta)
                    {
                        return evalWithMargin;
                    }
                }

                // null move pruning
                if (canNull && depth >= 3 && eval >= beta && board.PieceCount(board.OpponentColor) > 1)
                {
                    int R = 2 + NMP[depth];
                    if (board.MakeMove(Move.NullMove))
                    {
                        score = -Search(-beta, -beta + 1, Arith.Max(depth - R - 1, 0), ply + 1, false, false, false);
                        board.UnmakeMove();
                        if (wasAborted)
                        {
                            return 0;
                        }

                        if (score >= beta)
                        {
                            TtTran.Add(board.Hash, depth, ply, originalAlpha, beta, score, 0ul);
                            return beta;
                        }
                    }
                }

                // razoring
                if (canNull && depth <= 3)
                {
                    int threshold = alpha - FutilityMargin[depth];
                    if (eval <= threshold)
                    {
                        score = Quiesce(alpha, beta, ply, inCheck);
                        if (score <= alpha)
                        {
                            return score;
                        }
                    }

                    // enable LMP pruning
                    canPrune = true;
                }
            }

            int expandedNodes = 0;
            history.SideToMove = board.SideToMove;
            MoveList moveList = GetMoveList();
            bestMove = 0ul;

#if DEBUG
            if (ply == 0)
            {
                foreach (ulong move in killerMoves.GetKillers(ply))
                {
                    Util.TraceInfo($"KILLERS: Depth {depth}, Ply {ply}, Move {Move.ToLongString(move)}");
                }
            }
            string fen = board.ToFenString();
#endif

            foreach (ulong move in board.Moves(ply, killerMoves, history, moveList))
            {
                if (!board.MakeMoveNs(move))
                {
                    continue;
                }

                expandedNodes++;

                bool checkingMove = board.IsChecked();
                bool isQuiet = Move.IsQuiet(move);
                bool badCapture = Move.IsCapture(move) && Move.GetScore(move) == Constants.BAD_CAPTURE;
                bool interesting = inCheck || checkingMove || (!isQuiet && !badCapture) || expandedNodes == 1;

                if (canPrune && !interesting && expandedNodes > LMP[depth])
                {
                    board.UnmakeMoveNs();
                    continue;
                }

#if DEBUG
                if (ply == 0)
                {
                    Util.TraceInfo($"Depth {depth}, Ply {ply}, Move {Move.ToLongString(move)}");
                }
#endif

                int R = 0;
                if (!interesting && !killerMoves.Exists(ply, move))
                {
                    R = LMR[Arith.Min(depth, 31)][Arith.Min(expandedNodes - 1, 63)];
                }

                if (X > 0 && R > 0)
                {
                    R--;
                }

                for (;;)
                {
                    if (expandedNodes == 1)
                    {
                        score = -Search(-beta, -alpha, depth + X - 1, ply + 1, checkingMove, true, isPv);
                    }
                    else
                    {
                        score = -Search(-alpha - 1, -alpha, Arith.Max(depth + X - R - 1, 0), ply + 1, checkingMove, true, false);
                        if (score > alpha)
                        {
                            score = -Search(-beta, -alpha, Arith.Max(depth + X - R - 1, 0), ply + 1, checkingMove, true, R == 0);
                        }
                    }

                    if (R > 0 && score > alpha)
                    {
                        R = 0;
                    }
                    else
                    {
                        break;
                    }
                }

                board.UnmakeMoveNs();

                if (wasAborted)
                {
                    break;
                }

                if (score > alpha)
                {
                    alpha = score;
                    bestMove = move;

                    if (score >= beta)
                    {
                        if (Move.IsQuiet(move))
                        {
                            killerMoves.Add(move, ply);
                            history.Update(Move.GetFrom(move), Move.GetTo(move), depth);
                        }

                        break;
                    }

                    MergePv(ply, move);
                }
            }

            ReturnMoveList(moveList);

            if (wasAborted)
            {
                return 0;
            }

            if (expandedNodes == 0)
            {
                return inCheck ? -Constants.CHECKMATE_SCORE + ply : Contempt;
            }

            TtTran.Add(board.Hash, depth, ply, originalAlpha, beta, alpha, bestMove);
            return alpha;
        }

        public int Quiesce(int alpha, int beta, int ply, bool inCheck, int qsPly = 0)
        {
            NodesVisited++;
            seldepth = Arith.Max(seldepth, ply);

            if (MustAbort || wasAborted)
            {
                wasAborted = true;
                return 0;
            }

            if (ply >= Constants.MAX_PLY - 1)
            {
                return evaluation.Compute(board, alpha, beta);
            }

            var repeated = board.PositionRepeated();
            if (repeated.Repeated)
            {
                return Contempt;
            }

            history.SideToMove = board.SideToMove;
            if (!inCheck)
            {
                int standPatScore = evaluation.Compute(board, alpha, beta);
                if (standPatScore >= beta)
                {
                    return standPatScore;
                }

                alpha = Arith.Max(alpha, standPatScore);
            }

#if DEBUG
            string fen = board.ToFenString();
#endif 

            int expandedNodes = 0;
            MoveList moveList = GetMoveList();
            IEnumerable<ulong> moves =
                inCheck ? board.EvasionMoves(history, moveList) : board.QMoves(ply, qsPly, moveList);

            foreach (ulong move in moves)
            {
                if (!board.MakeMoveNs(move))
                {
                    continue;
                }

                expandedNodes++;

                bool checkingMove = board.IsChecked();
                if (!inCheck && !checkingMove && Move.GetScore(move) == Constants.BAD_CAPTURE)
                {
                    board.UnmakeMoveNs();
                    continue;
                }

<<<<<<< HEAD
                int score = -Quiesce(-beta, -alpha, ply + 1, checkingMove, qsPly + 1);
                board.UnmakeMove();
=======
                int score = -Quiesce(-beta, -alpha, ply + 1, checkingMove);
                board.UnmakeMoveNs();
>>>>>>> e20d013c

                if (wasAborted)
                {
                    break;
                }

                if (score > alpha)
                {
                    alpha = score;
                    if (score >= beta)
                    {
                        ReturnMoveList(moveList);
                        return beta;
                    }
                }
            }

            if (wasAborted)
            {
                ReturnMoveList(moveList);
                return 0;
            }

            if (expandedNodes == 0)
            {
                if (inCheck)
                {
                    ReturnMoveList(moveList);
                    return -Constants.CHECKMATE_SCORE + ply;
                }

                if (!board.HasLegalMoves(moveList))
                {
                    ReturnMoveList(moveList);
                    return Contempt;
                }
            }

            ReturnMoveList(moveList);
            return alpha;
        }

        private void ReportSearchResults(ref ulong bestMove, ref ulong? ponderMove)
        {
            PV = GetPv();
            PV = ExtractPv(Depth);

            if (PV.Length > 0)
            {
                bestMove = PV[0];
                if (PV.Length > 1)
                {
                    ponderMove = PV[1];
                }
                else
                {
                    ponderMove = null;
                }
            }
            else if (bestMove != 0)
            {
                PV = EmptyPv;
                if (board.IsLegalMove(bestMove))
                {
                    board.MakeMove(bestMove);
                    PV = MergeMove(PV, bestMove);

                    if (ponderMove != null && board.IsLegalMove(ponderMove.Value))
                    {
                        PV = MergeMove(PV, ponderMove.Value);
                    }

                    board.UnmakeMove();
                }
            }

            if (IsCheckmate(Score, out int mateIn))
            {
                Uci.InfoMate(Depth, seldepth, mateIn, NodesVisited, time.Elapsed, PV, TtTran.Usage);
            }
            else
            {
                Uci.Info(Depth, seldepth, Score, NodesVisited, time.Elapsed, PV, TtTran.Usage);
            }
        }

        private ulong[] ExtractPv(int depth)
        {
            MoveList result = moveListPool.Get();
            Board bd = board.Clone();
            int d = 0;

            for (int n = 0; n < PV.Length; n++)
            {
                if (!bd.MakeMove(PV[n]))
                {
                    throw new InvalidOperationException($"Invalid move in PV: {PV[n]}");
                }

                d++;
            }
            while (d++ < Constants.MAX_PLY && TtTran.TryGetBestMoveWithFlags(bd.Hash, out TtFlag flag, out ulong bestMove))
            {
                if (flag != TtFlag.Exact || !bd.IsLegalMove(bestMove))
                {
                    break;
                }

                bd.MakeMove(bestMove);
                result.Add(bestMove);
            }


            ulong[] array = result.ToArray();
            moveListPool.Return(result);
            return AppendPv(array);
        }

        private static ulong[] MergeMove(ulong[] pv, ulong move)
        {
            Array.Resize(ref pv, pv.Length + 1);
            Array.Copy(pv, 0, pv, 1, pv.Length - 1);
            pv[0] = move;
            return pv;
        }

        private void UpdateTtWithPv(ulong[] pv, int depth)
        {
            Board bd = board.Clone();
            for (int n = 0; n < pv.Length && depth > 0; n++)
            {
                ulong move = pv[n];
                if (!bd.IsLegalMove(move))
                {
                    break;
                }
                TtTran.Add(bd.Hash, (short)--depth, n, -short.MaxValue, short.MaxValue, Score, move);
                bd.MakeMove(move);
            }
        }

        private static bool IsCheckmate(int score, out int mateIn)
        {
            mateIn = 0;
            int absScore = Arith.Abs(score);
            bool checkMate = absScore is >= Constants.CHECKMATE_SCORE - Constants.MAX_PLY and <= Constants.CHECKMATE_SCORE;
            if (checkMate)
            {
                mateIn = ((Constants.CHECKMATE_SCORE - absScore + 1) / 2) * Arith.Sign(score);
            }

            return checkMate;
        }

        public bool TryGetCpuLoad(DateTime start, out int cpuLoad)
        {
            cpuLoad = 0;
            if ((DateTime.Now - start).TotalMilliseconds < 1000)
            {
                return false;
            }

            cpuLoad = cpuStats.CpuLoad;
            return true;
        }

        public bool MustAbort => NodesVisited >= maxNodes ||
                         ((NodesVisited & CHECK_TC_NODES_MASK) == 0 && time.CheckTimeBudget());

        public int CalcExtension(bool inCheck)
        {
            int extension = 0;
            if (inCheck)
            {
                extension++;
            }

            if (Move.IsPromote(board.LastMove))
            {
                extension++;
            }

            if (extension > 0)
            {
                ulong move = board.LastMove;
                Piece capture = Move.GetCapture(move);
                int pieceValue = capture != Piece.None ? capture.Value() : 0;
                if (Move.Compare(move, Move.NullMove) == 0 ||
                    board.PostMoveStaticExchangeEval(board.SideToMove.Other(), move) - pieceValue <= 0)
                {
                    return 1;
                }
            }

            return 0;
        }

        public MoveList GetMoveList()
        {
            board.PushBoardState();
            return moveListPool.Get();
        }

        public void ReturnMoveList(MoveList moveList)
        {
            moveListPool.Return(moveList);
            board.PopBoardState();
        }

        public int Contempt
        {
            get
            {
                int contempt = board.TotalMaterial > Evaluation.EndGamePhaseMaterial ? -50 : 0;
                if (board.SideToMove == Engine.Color)
                {
                    return contempt;
                }

                return -contempt;
            }
        }

        public void InitPv(int ply)
        {
            pvLength[ply] = 0;
        }

        public void MergePv(int ply, ulong move)
        {
            pvLength[ply] = pvLength[ply + 1] + 1;
            pvTable[ply][0] = move;
            Array.Copy(pvTable[ply + 1], 0, pvTable[ply], 1, pvLength[ply + 1]);
        }

        public ulong[] GetPv()
        {
            ulong[] pv = new ulong[pvLength[0]];
            Array.Copy(pvTable[0], pv, pv.Length);
            return pv;
        }

        public ulong[] AppendPv(ulong[] moves)
        {
            ulong[] pv = PV;
            if (moves.Length > 0)
            {
                int append = pv.Length;
                Array.Resize(ref pv, pv.Length + moves.Length);
                Array.Copy(moves, 0, pv, append, moves.Length);
            }

            return pv;
        }

        public int Depth { get; private set; }
        public int Score { get; private set; }
        public ulong[] PV { get; private set; }
        public long NodesVisited { get; private set; }
        public bool Pondering { get; set; }
        public bool CanPonder { get; set; }
        public bool CollectStats { get; set; } = false;
        public IEnumerable<ChessStats> Stats => stats;

        public Evaluation Eval
        {
            get => evaluation;
            set => evaluation = value;
        }



        private readonly Board board;
        private readonly TimeControl time;
        private Evaluation evaluation;
        private readonly int maxSearchDepth;
        private readonly long maxNodes;
        private readonly History history = new();
        private readonly KillerMoves killerMoves = new();
        private bool wasAborted = false;
        private readonly ObjectPool<MoveList> moveListPool = new(Constants.MAX_PLY);
        private readonly List<ChessStats> stats = new();
        private readonly CpuStats cpuStats = new();
        private readonly DateTime startDateTime;
        private bool startReporting = false;
        private int seldepth;
        private readonly ulong[][] pvTable = Mem.Allocate2D<ulong>(Constants.MAX_PLY, Constants.MAX_PLY);
        private readonly int[] pvLength = new int[Constants.MAX_PLY];

        internal static readonly ulong[] EmptyPv = Array.Empty<ulong>();
        internal static readonly int[] Window = { 25, 100, Constants.INFINITE_WINDOW };
        internal static readonly int[] FutilityMargin = { 0, 200, 400, 600, 800 };

        internal static readonly int[][] LMR =
        {
            #region lmr data
            new []
            {
                0, 0, 0, 0, 0, 0, 0, 0, 0, 0, 0, 0, 0, 0, 0, 0,
                0, 0, 0, 0, 0, 0, 0, 0, 0, 0, 0, 0, 0, 0, 0, 0,
                0, 0, 0, 0, 0, 0, 0, 0, 0, 0, 0, 0, 0, 0, 0, 0,
                0, 0, 0, 0, 0, 0, 0, 0, 0, 0, 0, 0, 0, 0, 0, 0
            },
            new []
            {
                0, 0, 0, 0, 0, 0, 0, 0, 0, 0, 0, 0, 0, 0, 0, 0,
                0, 0, 0, 0, 0, 0, 0, 0, 0, 0, 0, 0, 0, 0, 0, 0,
                0, 0, 0, 0, 0, 0, 0, 0, 0, 0, 0, 0, 0, 0, 0, 0,
                0, 0, 0, 0, 0, 0, 0, 0, 0, 0, 0, 0, 0, 0, 0, 0
            },
            new []
            {
                0, 0, 0, 0, 0, 0, 0, 0, 0, 0, 0, 0, 0, 0, 0, 0,
                0, 0, 0, 0, 0, 0, 0, 0, 0, 0, 0, 0, 0, 0, 0, 0,
                0, 0, 0, 0, 0, 0, 0, 0, 0, 0, 0, 0, 0, 0, 0, 0,
                0, 0, 0, 0, 0, 0, 0, 0, 0, 0, 0, 0, 0, 0, 0, 0
            },
            new []
            {
                0, 1, 1, 1, 1, 1, 1, 1, 1, 1, 1, 1, 1, 1, 1, 1,
                1, 1, 1, 1, 1, 1, 1, 1, 1, 1, 1, 1, 1, 1, 1, 1,
                1, 1, 1, 1, 1, 1, 1, 1, 1, 1, 1, 1, 1, 1, 1, 1,
                1, 1, 1, 1, 1, 1, 1, 1, 1, 1, 1, 1, 1, 1, 1, 1
            },
            new []
            {
                0, 1, 1, 1, 1, 2, 2, 2, 2, 2, 2, 2, 2, 2, 2, 2,
                2, 2, 2, 2, 2, 2, 2, 2, 2, 2, 2, 2, 2, 2, 2, 2,
                2, 2, 2, 2, 2, 2, 2, 2, 2, 2, 2, 2, 2, 2, 2, 2,
                2, 2, 2, 2, 2, 2, 2, 2, 2, 2, 2, 2, 2, 2, 2, 2
            },
            new []
            {
                0, 1, 1, 1, 2, 2, 2, 2, 2, 2, 3, 3, 3, 3, 3, 3,
                3, 3, 3, 3, 3, 3, 3, 3, 3, 3, 3, 3, 3, 3, 3, 3,
                3, 3, 3, 3, 3, 3, 3, 3, 3, 3, 3, 3, 3, 3, 3, 3,
                3, 3, 3, 3, 3, 3, 3, 3, 3, 3, 3, 3, 3, 3, 3, 3
            },
            new []
            {
                0, 1, 1, 1, 2, 2, 2, 2, 2, 3, 3, 3, 3, 3, 3, 3,
                3, 3, 3, 4, 4, 4, 4, 4, 4, 4, 4, 4, 4, 4, 4, 4,
                4, 4, 4, 4, 4, 4, 4, 4, 4, 4, 4, 4, 4, 4, 4, 4,
                4, 4, 4, 4, 4, 4, 4, 4, 4, 4, 4, 4, 4, 4, 4, 4
            },
            new []
            {
                0, 1, 1, 1, 2, 2, 2, 2, 3, 3, 3, 3, 3, 3, 3, 3,
                4, 4, 4, 4, 4, 4, 4, 4, 4, 4, 4, 4, 4, 4, 4, 4,
                4, 4, 4, 5, 5, 5, 5, 5, 5, 5, 5, 5, 5, 5, 5, 5,
                5, 5, 5, 5, 5, 5, 5, 5, 5, 5, 5, 5, 5, 5, 5, 5
            },
            new []
            {
                0, 1, 1, 1, 2, 2, 2, 3, 3, 3, 3, 3, 3, 3, 4, 4,
                4, 4, 4, 4, 4, 4, 4, 4, 4, 4, 4, 4, 4, 4, 5, 5,
                5, 5, 5, 5, 5, 5, 5, 5, 5, 5, 5, 5, 5, 5, 5, 5,
                5, 5, 5, 5, 5, 5, 5, 5, 5, 5, 5, 5, 5, 5, 6, 6
            },
            new []
            {
                0, 1, 1, 2, 2, 2, 2, 3, 3, 3, 3, 3, 3, 4, 4, 4,
                4, 4, 4, 4, 4, 4, 4, 4, 4, 4, 5, 5, 5, 5, 5, 5,
                5, 5, 5, 5, 5, 5, 5, 5, 5, 5, 5, 5, 5, 5, 5, 5,
                5, 5, 5, 5, 6, 6, 6, 6, 6, 6, 6, 6, 6, 6, 6, 6
            },
            new []
            {
                0, 1, 1, 2, 2, 2, 3, 3, 3, 3, 3, 3, 4, 4, 4, 4,
                4, 4, 4, 4, 4, 4, 4, 5, 5, 5, 5, 5, 5, 5, 5, 5,
                5, 5, 5, 5, 5, 5, 5, 5, 5, 5, 5, 5, 5, 6, 6, 6,
                6, 6, 6, 6, 6, 6, 6, 6, 6, 6, 6, 6, 6, 6, 6, 6
            },
            new []
            {
                0, 1, 1, 2, 2, 2, 3, 3, 3, 3, 3, 4, 4, 4, 4, 4,
                4, 4, 4, 4, 4, 5, 5, 5, 5, 5, 5, 5, 5, 5, 5, 5,
                5, 5, 5, 5, 5, 5, 5, 5, 6, 6, 6, 6, 6, 6, 6, 6,
                6, 6, 6, 6, 6, 6, 6, 6, 6, 6, 6, 6, 6, 6, 6, 6
            },
            new []
            {
                0, 1, 1, 2, 2, 2, 3, 3, 3, 3, 4, 4, 4, 4, 4, 4,
                4, 4, 4, 5, 5, 5, 5, 5, 5, 5, 5, 5, 5, 5, 5, 5,
                5, 5, 5, 5, 6, 6, 6, 6, 6, 6, 6, 6, 6, 6, 6, 6,
                6, 6, 6, 6, 6, 6, 6, 6, 6, 6, 6, 6, 6, 6, 6, 6
            },
            new []
            {
                0, 1, 1, 2, 2, 3, 3, 3, 3, 3, 4, 4, 4, 4, 4, 4,
                4, 4, 5, 5, 5, 5, 5, 5, 5, 5, 5, 5, 5, 5, 5, 5,
                5, 6, 6, 6, 6, 6, 6, 6, 6, 6, 6, 6, 6, 6, 6, 6,
                6, 6, 6, 6, 6, 6, 6, 6, 6, 6, 6, 6, 6, 6, 7, 7
            },
            new []
            {
                0, 1, 1, 2, 2, 3, 3, 3, 3, 4, 4, 4, 4, 4, 4, 4,
                4, 5, 5, 5, 5, 5, 5, 5, 5, 5, 5, 5, 5, 5, 5, 6,
                6, 6, 6, 6, 6, 6, 6, 6, 6, 6, 6, 6, 6, 6, 6, 6,
                6, 6, 6, 6, 6, 6, 6, 6, 6, 7, 7, 7, 7, 7, 7, 7
            },
            new []
            {
                0, 1, 1, 2, 2, 3, 3, 3, 3, 4, 4, 4, 4, 4, 4, 4,
                5, 5, 5, 5, 5, 5, 5, 5, 5, 5, 5, 5, 5, 6, 6, 6,
                6, 6, 6, 6, 6, 6, 6, 6, 6, 6, 6, 6, 6, 6, 6, 6,
                6, 6, 6, 6, 7, 7, 7, 7, 7, 7, 7, 7, 7, 7, 7, 7
            },
            new []
            {
                0, 1, 1, 2, 2, 3, 3, 3, 3, 4, 4, 4, 4, 4, 4, 5,
                5, 5, 5, 5, 5, 5, 5, 5, 5, 5, 5, 6, 6, 6, 6, 6,
                6, 6, 6, 6, 6, 6, 6, 6, 6, 6, 6, 6, 6, 6, 6, 6,
                7, 7, 7, 7, 7, 7, 7, 7, 7, 7, 7, 7, 7, 7, 7, 7
            },
            new []
            {
                0, 1, 1, 2, 2, 3, 3, 3, 4, 4, 4, 4, 4, 4, 5, 5,
                5, 5, 5, 5, 5, 5, 5, 5, 5, 6, 6, 6, 6, 6, 6, 6,
                6, 6, 6, 6, 6, 6, 6, 6, 6, 6, 6, 6, 6, 7, 7, 7,
                7, 7, 7, 7, 7, 7, 7, 7, 7, 7, 7, 7, 7, 7, 7, 7
            },
            new []
            {
                0, 1, 1, 2, 2, 3, 3, 3, 4, 4, 4, 4, 4, 4, 5, 5,
                5, 5, 5, 5, 5, 5, 5, 5, 6, 6, 6, 6, 6, 6, 6, 6,
                6, 6, 6, 6, 6, 6, 6, 6, 6, 6, 7, 7, 7, 7, 7, 7,
                7, 7, 7, 7, 7, 7, 7, 7, 7, 7, 7, 7, 7, 7, 7, 7
            },
            new []
            {
                0, 1, 1, 2, 2, 3, 3, 3, 4, 4, 4, 4, 4, 5, 5, 5,
                5, 5, 5, 5, 5, 5, 5, 6, 6, 6, 6, 6, 6, 6, 6, 6,
                6, 6, 6, 6, 6, 6, 6, 6, 7, 7, 7, 7, 7, 7, 7, 7,
                7, 7, 7, 7, 7, 7, 7, 7, 7, 7, 7, 7, 7, 7, 7, 7
            },
            new []
            {
                0, 1, 1, 2, 2, 3, 3, 3, 4, 4, 4, 4, 4, 5, 5, 5,
                5, 5, 5, 5, 5, 5, 6, 6, 6, 6, 6, 6, 6, 6, 6, 6,
                6, 6, 6, 6, 6, 6, 7, 7, 7, 7, 7, 7, 7, 7, 7, 7,
                7, 7, 7, 7, 7, 7, 7, 7, 7, 7, 7, 7, 7, 7, 7, 7
            },
            new []
            {
                0, 1, 1, 2, 3, 3, 3, 4, 4, 4, 4, 4, 5, 5, 5, 5,
                5, 5, 5, 5, 5, 6, 6, 6, 6, 6, 6, 6, 6, 6, 6, 6,
                6, 6, 6, 6, 7, 7, 7, 7, 7, 7, 7, 7, 7, 7, 7, 7,
                7, 7, 7, 7, 7, 7, 7, 7, 7, 7, 7, 7, 7, 7, 7, 8
            },
            new []
            {
                0, 1, 1, 2, 3, 3, 3, 4, 4, 4, 4, 4, 5, 5, 5, 5,
                5, 5, 5, 5, 6, 6, 6, 6, 6, 6, 6, 6, 6, 6, 6, 6,
                6, 6, 6, 7, 7, 7, 7, 7, 7, 7, 7, 7, 7, 7, 7, 7,
                7, 7, 7, 7, 7, 7, 7, 7, 7, 7, 7, 8, 8, 8, 8, 8
            },
            new []
            {
                0, 1, 1, 2, 3, 3, 3, 4, 4, 4, 4, 4, 5, 5, 5, 5,
                5, 5, 5, 5, 6, 6, 6, 6, 6, 6, 6, 6, 6, 6, 6, 6,
                6, 7, 7, 7, 7, 7, 7, 7, 7, 7, 7, 7, 7, 7, 7, 7,
                7, 7, 7, 7, 7, 7, 7, 7, 7, 8, 8, 8, 8, 8, 8, 8
            },
            new []
            {
                0, 1, 1, 2, 3, 3, 3, 4, 4, 4, 4, 5, 5, 5, 5, 5,
                5, 5, 5, 6, 6, 6, 6, 6, 6, 6, 6, 6, 6, 6, 6, 6,
                7, 7, 7, 7, 7, 7, 7, 7, 7, 7, 7, 7, 7, 7, 7, 7,
                7, 7, 7, 7, 7, 7, 8, 8, 8, 8, 8, 8, 8, 8, 8, 8
            },
            new []
            {
                0, 1, 1, 2, 3, 3, 3, 4, 4, 4, 4, 5, 5, 5, 5, 5,
                5, 5, 6, 6, 6, 6, 6, 6, 6, 6, 6, 6, 6, 6, 6, 7,
                7, 7, 7, 7, 7, 7, 7, 7, 7, 7, 7, 7, 7, 7, 7, 7,
                7, 7, 7, 7, 8, 8, 8, 8, 8, 8, 8, 8, 8, 8, 8, 8
            },
            new []
            {
                0, 1, 1, 2, 3, 3, 3, 4, 4, 4, 4, 5, 5, 5, 5, 5,
                5, 5, 6, 6, 6, 6, 6, 6, 6, 6, 6, 6, 6, 6, 7, 7,
                7, 7, 7, 7, 7, 7, 7, 7, 7, 7, 7, 7, 7, 7, 7, 7,
                7, 7, 8, 8, 8, 8, 8, 8, 8, 8, 8, 8, 8, 8, 8, 8
            },
            new []
            {
                0, 1, 1, 2, 3, 3, 3, 4, 4, 4, 4, 5, 5, 5, 5, 5,
                5, 6, 6, 6, 6, 6, 6, 6, 6, 6, 6, 6, 6, 7, 7, 7,
                7, 7, 7, 7, 7, 7, 7, 7, 7, 7, 7, 7, 7, 7, 7, 7,
                8, 8, 8, 8, 8, 8, 8, 8, 8, 8, 8, 8, 8, 8, 8, 8
            },
            new []
            {
                0, 1, 1, 2, 3, 3, 4, 4, 4, 4, 5, 5, 5, 5, 5, 5,
                5, 6, 6, 6, 6, 6, 6, 6, 6, 6, 6, 6, 7, 7, 7, 7,
                7, 7, 7, 7, 7, 7, 7, 7, 7, 7, 7, 7, 7, 7, 8, 8,
                8, 8, 8, 8, 8, 8, 8, 8, 8, 8, 8, 8, 8, 8, 8, 8
            },
            new []
            {
                0, 1, 1, 2, 3, 3, 4, 4, 4, 4, 5, 5, 5, 5, 5, 5,
                5, 6, 6, 6, 6, 6, 6, 6, 6, 6, 6, 7, 7, 7, 7, 7,
                7, 7, 7, 7, 7, 7, 7, 7, 7, 7, 7, 7, 7, 8, 8, 8,
                8, 8, 8, 8, 8, 8, 8, 8, 8, 8, 8, 8, 8, 8, 8, 8
            },
            new []
            {
                0, 1, 1, 2, 3, 3, 4, 4, 4, 4, 5, 5, 5, 5, 5, 5,
                6, 6, 6, 6, 6, 6, 6, 6, 6, 6, 6, 7, 7, 7, 7, 7,
                7, 7, 7, 7, 7, 7, 7, 7, 7, 7, 7, 8, 8, 8, 8, 8,
                8, 8, 8, 8, 8, 8, 8, 8, 8, 8, 8, 8, 8, 8, 8, 8
            },
            new []
            {
                0, 1, 1, 2, 3, 3, 4, 4, 4, 4, 5, 5, 5, 5, 5, 5,
                6, 6, 6, 6, 6, 6, 6, 6, 6, 6, 7, 7, 7, 7, 7, 7,
                7, 7, 7, 7, 7, 7, 7, 7, 7, 7, 8, 8, 8, 8, 8, 8,
                8, 8, 8, 8, 8, 8, 8, 8, 8, 8, 8, 8, 8, 8, 8, 8
            }
            #endregion lmr data
        };

        internal static readonly int[] LMP = { 0, 6, 12, 18, 24 };
                                               

        internal static readonly int[] NMP =
        {
            #region nmp data
            0, 0, 0, 1, 1, 1, 1, 1, 1, 2, 2, 2, 2, 2, 2, 3, 3, 3, 3, 3, 3, 4, 4, 4, 4, 4, 4, 5, 5, 5, 5, 5, 
            5, 6, 6, 6, 6, 6, 6, 7, 7, 7, 7, 7, 7, 8, 8, 8, 8, 8, 8, 9, 9, 9, 9, 9, 9, 10, 10, 10, 10, 10, 10, 10
            #endregion nmp data
        };

    }
}<|MERGE_RESOLUTION|>--- conflicted
+++ resolved
@@ -568,13 +568,8 @@
                     continue;
                 }
 
-<<<<<<< HEAD
                 int score = -Quiesce(-beta, -alpha, ply + 1, checkingMove, qsPly + 1);
-                board.UnmakeMove();
-=======
-                int score = -Quiesce(-beta, -alpha, ply + 1, checkingMove);
                 board.UnmakeMoveNs();
->>>>>>> e20d013c
 
                 if (wasAborted)
                 {
